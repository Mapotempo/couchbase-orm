--- conflicted
+++ resolved
@@ -23,14 +23,8 @@
 module Rails #:nodoc:
     module Couchbase #:nodoc:
         class Railtie < Rails::Railtie #:nodoc:
-<<<<<<< HEAD
-            config.couchbase2 = ActiveSupport::OrderedOptions.new
-            config.couchbase2.ensure_design_documents = true
-=======
-
             config.couchbase_orm = ActiveSupport::OrderedOptions.new
             config.couchbase_orm.ensure_design_documents = true
->>>>>>> b40a02cb
 
             # Maping of rescued exceptions to HTTP responses
             #
@@ -78,11 +72,7 @@
 
             # Check (and upgrade if needed) all design documents
             config.after_initialize do |app|
-<<<<<<< HEAD
-                if config.couchbase2.ensure_design_documents
-=======
                 if config.couchbase_orm.ensure_design_documents
->>>>>>> b40a02cb
                     begin
                         ::CouchbaseOrm::Base.descendants.each do |model|
                             model.ensure_design_document!
