--- conflicted
+++ resolved
@@ -1,7 +1,4 @@
-<<<<<<< HEAD
 
-=======
->>>>>>> b40a02cb
 require 'couchbase'
 
 module CouchbaseOrm
@@ -30,23 +27,11 @@
               end
         end
 
-        def self.cluster
-            @cluster ||= begin
-                options = Couchbase::Cluster::ClusterOptions.new
-                options.authenticate(ENV["COUCHBASE_USER"], ENV["COUCHBASE_PASSWORD"])
-                Couchbase::Cluster.connect('couchbase://127.0.0.1', options)
-            end
-        end
-
         def self.bucket
-<<<<<<< HEAD
-            @bucket ||= cluster.bucket(ENV["COUCHBASE_BUCKET"])
-=======
             @bucket ||= begin
                 bucket_name = config[:bucket] || raise(CouchbaseOrm::Error, 'Missing CouchbaseOrm bucket name')
                 cluster.bucket(bucket_name)
             end
->>>>>>> b40a02cb
         end
     end
 end