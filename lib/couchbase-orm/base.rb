# frozen_string_literal: true, encoding: ASCII-8BIT


require 'active_model'
require 'active_support/hash_with_indifferent_access'
require 'couchbase-orm/error'
require 'couchbase-orm/views'
require 'couchbase-orm/n1ql'
require 'couchbase-orm/persistence'
require 'couchbase-orm/associations'
require 'couchbase-orm/proxies/bucket_proxy'
require 'couchbase-orm/utilities/join'
require 'couchbase-orm/utilities/enum'
require 'couchbase-orm/utilities/index'
require 'couchbase-orm/utilities/has_many'
require 'couchbase-orm/utilities/ensure_unique'


module CouchbaseOrm
    class Base
        include ::ActiveModel::Model
        include ::ActiveModel::Dirty
        include ::ActiveModel::Serializers::JSON

        include ::ActiveModel::Validations
        include ::ActiveModel::Validations::Callbacks
        define_model_callbacks :initialize, :only => :after
        define_model_callbacks :create, :destroy, :save, :update

        include Persistence
        include Associations
        include Views
        include N1ql

        extend Join
        extend Enum
        extend EnsureUnique
        extend HasMany
        extend Index


        Metadata = Struct.new(:key, :cas)


        class << self
            def connect(**options)
<<<<<<< HEAD
                @bucket = ::MTLibcouchbase::Bucket.new(**options)
=======
                @bucket = BucketProxy.new(::Libcouchbase::Bucket.new(**options))
>>>>>>> 22b5f72a
            end

            def bucket=(bucket)
                @bucket = bucket.is_a?(BucketProxy) ? bucket : BucketProxy.new(bucket)
            end

            def bucket
                @bucket ||= BucketProxy.new(Connection.bucket)
            end

            def uuid_generator
                @uuid_generator ||= IdGenerator
            end

            def uuid_generator=(generator)
                @uuid_generator = generator
            end

            def attribute(*names, **options)
                @attributes ||= {}
                names.each do |name|
                    name = name.to_sym

                    @attributes[name] = options

                    unless self.instance_methods.include?(name)
                        define_method(name) do
                            read_attribute(name)
                        end
                    end

                    eq_meth = :"#{name}="
                    unless self.instance_methods.include?(eq_meth)
                        define_method(eq_meth) do |value|
                            value = yield(value) if block_given?
                            write_attribute(name, value)
                        end
                    end
                end
            end

            def attributes
                @attributes ||= {}
            end

            def find(*ids, **options)
                options[:extended] = true
                options[:quiet] ||= false

                ids = ids.flatten.select { |id| id.present? }
                if ids.empty?
                    return nil if options[:quiet]
                    raise MTLibcouchbase::Error::EmptyKey, 'no id(s) provided'
                end

                CouchbaseOrm.logger.debug "Data - Get #{ids}"
                record = bucket.get(*ids, **options)
                records = record.is_a?(Array) ? record : [record]
                records.map! { |record|
                    if record
                        self.new(record)
                    else
                        false
                    end
                }
                records.select! { |rec| rec }
                ids.length > 1 ? records : records[0]
            end

            def find_by_id(*ids, **options)
                options[:quiet] = true
                find(*ids, **options)
            end
            alias_method :[], :find_by_id

            def exists?(id)
                CouchbaseOrm.logger.debug "Data - Get #{id}"
                !bucket.get(id, quiet: true).nil?
            end
            alias_method :has_key?, :exists?
        end


        # Add support for libcouchbase response objects
        def initialize(model = nil, ignore_doc_type: false, **attributes)
            @__metadata__   = Metadata.new

            # Assign default values
            @__attributes__ = ::ActiveSupport::HashWithIndifferentAccess.new({type: self.class.design_document})
            self.class.attributes.each do |key, options|
                default = options[:default]
                if default.respond_to?(:call)
                    write_attribute key, default.call
                else
                    write_attribute key, default
                end
            end

            if model
                case model
                when ::MTLibcouchbase::Response
                    doc = model.value || raise('empty response provided')
                    type = doc.delete(:type)
                    doc.delete(:id)

                    if type && !ignore_doc_type && type.to_s != self.class.design_document
                        raise "document type mismatch, #{type} != #{self.class.design_document}"
                    end

                    @__metadata__.key = model.key
                    @__metadata__.cas = model.cas

                    # This ensures that defaults are applied
                    @__attributes__.merge! doc
                    clear_changes_information
                when CouchbaseOrm::Base
                    clear_changes_information
                    attributes = model.attributes
                    attributes.delete(:id)
                    super(attributes)
                else
                    clear_changes_information
                    super(attributes.merge(Hash(model)))
                end
            else
                clear_changes_information
                super(attributes)
            end

            yield self if block_given?

            run_callbacks :initialize
        end


        # Document ID is a special case as it is not stored in the document
        def id
            @__metadata__.key || @id
        end

        def id=(value)
            raise 'ID cannot be changed' if @__metadata__.cas
            attribute_will_change!(:id)
            @id = value.to_s
        end

        def read_attribute(attr_name)
            @__attributes__[attr_name]
        end
        alias_method :[], :read_attribute

        def write_attribute(attr_name, value)
            unless value.nil?
                coerce = self.class.attributes[attr_name][:type]
                value = Kernel.send(coerce.to_s, value) if coerce
            end
            attribute_will_change!(attr_name) unless @__attributes__[attr_name] == value
            @__attributes__[attr_name] = value
        end
        alias_method :[]=, :write_attribute

        #
        # Add support for Serialization:
        # http://guides.rubyonrails.org/active_model_basics.html#serialization
        #

        def attributes
            copy = @__attributes__.merge({id: id})
            copy.delete(:type)
            copy
        end

        def attributes=(attributes)
            attributes.each do |key, value|
                setter = :"#{key}="
                send(setter, value) if respond_to?(setter)
            end
        end

        ID_LOOKUP = ['id', :id].freeze
        def attribute(name)
            return self.id if ID_LOOKUP.include?(name)
            @__attributes__[name]
        end
        alias_method :read_attribute_for_serialization, :attribute

        def attribute=(name, value)
            __send__(:"#{name}=", value)
        end


        #
        # Add support for comparisons
        #

        # Public: Allows for access to ActiveModel functionality.
        #
        # Returns self.
        def to_model
            self
        end

        # Public: Hashes identifying properties of the instance
        #
        # Ruby normally hashes an object to be used in comparisons.  In our case
        # we may have two techincally different objects referencing the same entity id.
        #
        # Returns a string representing the unique key.
        def hash
            "#{self.class.name}-#{self.id}-#{@__metadata__.cas}-#{@__attributes__.hash}".hash
        end

        # Public: Overrides eql? to use == in the comparison.
        #
        # other - Another object to compare to
        #
        # Returns a boolean.
        def eql?(other)
            self == other
        end

        # Public: Overrides == to compare via class and entity id.
        #
        # other - Another object to compare to
        #
        # Returns a boolean.
        def ==(other)
            case other
            when self.class
                hash == other.hash
            else
                false
            end
        end
    end
end<|MERGE_RESOLUTION|>--- conflicted
+++ resolved
@@ -44,11 +44,7 @@
 
         class << self
             def connect(**options)
-<<<<<<< HEAD
-                @bucket = ::MTLibcouchbase::Bucket.new(**options)
-=======
-                @bucket = BucketProxy.new(::Libcouchbase::Bucket.new(**options))
->>>>>>> 22b5f72a
+                @bucket = BucketProxy.new(::MTLibcouchbase::Bucket.new(**options))
             end
 
             def bucket=(bucket)
