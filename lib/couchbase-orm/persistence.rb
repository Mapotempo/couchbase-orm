--- conflicted
+++ resolved
@@ -234,7 +234,6 @@
 
             run_callbacks :update do
                 run_callbacks :save do
-                    encode_encrypted_attributes(attributes)
                     options[:cas] = @__metadata__.cas if with_cas
                     CouchbaseOrm.logger.debug { "_update_record - replace #{id} #{serialized_attributes.to_s.truncate(200)}" }
                     resp = self.class.collection.replace(id, serialized_attributes.except("id").merge(type: self.class.design_document), Couchbase::Options::Replace.new(**options))
@@ -254,13 +253,7 @@
                 run_callbacks :save do
                     assign_attributes(id: self.class.uuid_generator.next(self)) unless self.id
                     CouchbaseOrm.logger.debug { "_create_record - Upsert #{id} #{serialized_attributes.to_s.truncate(200)}" }
-<<<<<<< HEAD
                     resp = self.class.collection.upsert(self.id, serialized_attributes.except("id").merge(type: self.class.design_document), Couchbase::Options::Upsert.new(**options))
-=======
-
-                    encode_encrypted_attributes(attributes)
-                    resp = self.class.collection.upsert(self.id, serialized_attributes.except(:id).merge(type: self.class.design_document), Couchbase::Options::Upsert.new(**options))
->>>>>>> 052c2794
 
                     # Ensure the model is up to date
                     @__metadata__.cas = resp.cas
