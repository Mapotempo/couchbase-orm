# frozen_string_literal: true

require 'active_model'
require 'active_support/core_ext/array/wrap'
require 'active_support/core_ext/object/try'

module CouchbaseOrm
    module N1ql
        extend ActiveSupport::Concern
        NO_VALUE = :no_value_specified
        # sanitize for injection query
        def self.sanitize(value)
            if value.is_a?(String)
                value.gsub("'", "''").gsub("\\"){"\\\\"}.gsub('"', '\"')
            elsif value.is_a?(Array)
                value.map{ |v| sanitize(v) }
            else
                value
            end
        end

        module ClassMethods
            # Defines a query N1QL for the model
            #
            # @param [Symbol, String, Array] names names of the views
            # @param [Hash] options options passed to the {Couchbase::N1QL}
            #
            # @example Define some N1QL queries for a model
            #  class Post < CouchbaseOrm::Base
            #    n1ql :all
            #    n1ql :by_rating, emit_key: :rating
            #  end
            #
            #  Post.by_rating do |response|
            #    # ...
            #  end
            # TODO: add range keys [:startkey, :endkey]
            def n1ql(name, query_fn: nil, emit_key: [], custom_order: nil, **options)
                emit_key = Array.wrap(emit_key)
                emit_key.each do |key|
                    raise "unknown emit_key attribute for n1ql :#{name}, emit_key: :#{key}" if key && !attribute_names.include?(key.to_s)
                end
                options = N1QL_DEFAULTS.merge(options)
                method_opts = {}
                method_opts[:emit_key] = emit_key

                @indexes ||= {}
                @indexes[name] = method_opts

                singleton_class.__send__(:define_method, name) do |key: NO_VALUE, **opts, &result_modifier|
                    opts = options.merge(opts).reverse_merge(scan_consistency: :request_plus)
<<<<<<< HEAD
                    values = convert_values(method_opts[:emit_key], opts.delete(:key)) if opts[:key]
                    current_query = run_query(method_opts[:emit_key], values, query_fn, custom_order: custom_order, **opts.except(:include_docs, :key))

=======
                    values = key == NO_VALUE ? NO_VALUE : convert_values(method_opts[:emit_key], key)
                    current_query = run_query(method_opts[:emit_key], values, query_fn, **opts.except(:include_docs, :key))
>>>>>>> 2907b63e
                    if result_modifier
                        opts[:include_docs] = true
                        current_query.results &result_modifier
                    elsif opts[:include_docs]
                        current_query.results { |res| find(res) }
                    else
                        current_query.results
                    end
                end
            end
            N1QL_DEFAULTS = { include_docs: true }

            # add a n1ql query and lookup method to the model for finding all records
            # using a value in the supplied attr.
            def index_n1ql(attr, validate: true, find_method: nil, n1ql_method: nil)
                n1ql_method ||= "by_#{attr}"
                find_method ||= "find_#{n1ql_method}"

                validates(attr, presence: true) if validate
                n1ql n1ql_method, emit_key: attr

                define_singleton_method find_method do |value|
                    send n1ql_method, key: [value]
                end
            end

            private

            def convert_values(keys, values)
                raise ArgumentError, "Empty keys but values are present, can't type cast" if keys.empty? && Array.wrap(values).any?
                keys.zip(Array.wrap(values)).map do |key, value_before_type_cast|
                    # cast value to type
                    value = if value_before_type_cast.is_a?(Array)
                        value_before_type_cast.map do |v|
                            attribute_types[key.to_s].serialize(attribute_types[key.to_s].cast(v))
                        end
                    else
                        attribute_types[key.to_s].serialize(attribute_types[key.to_s].cast(value_before_type_cast))
                    end

                    CouchbaseOrm.logger.debug { "convert_values: #{key} => #{value_before_type_cast.inspect} => #{value.inspect} #{value.class} #{attribute_types[key.to_s]}" }

                    value
                end
            end

            def quote(value)
                if value.is_a? String
                    "'#{N1ql.sanitize(value)}'"
                elsif value.is_a? Array
                    "[#{value.map{|v|quote(v)}.join(', ')}]"
                elsif value.nil?
                    nil
                else
                    N1ql.sanitize(value).to_s
                end
            end

            def build_match(key, value)
                case 
                when value.nil?
                    "ISNULL(#{key})"
                when value.is_a?(Array)
                    "#{key} IN #{quote(value)}"
                else
                    "#{key} = #{quote(value)}"
                end
            end

            def build_where(keys, values)
                where = values == NO_VALUE ? '' : keys.zip(Array.wrap(values))
                            .reject { |key, value| key.nil? && value.nil? }  
                            .map { |key, value| build_match(key, value) }
                            .join(" AND ")
                "type=\"#{design_document}\" #{"AND " + where unless where.blank?}"
            end

            # order-by-clause ::= ORDER BY ordering-term [ ',' ordering-term ]*
            # ordering-term ::= expr [ ASC | DESC ] [ NULLS ( FIRST | LAST ) ]
            # see https://docs.couchbase.com/server/5.0/n1ql/n1ql-language-reference/orderby.html
            def build_order(keys, descending)
                "#{keys.dup.push("meta().id").map { |k| "#{k} #{descending ? "desc" : "asc" }" }.join(",")}"
            end

            def build_limit(limit)
                limit ? "limit #{limit}" : ""
            end

            def run_query(keys, values, query_fn, custom_order: nil, descending: false, limit: nil, **options)
                if query_fn
                    N1qlProxy.new(query_fn.call(bucket, values, cluster, Couchbase::Options::Query.new(**options)))
                else
                    bucket_name = bucket.name
                    where = build_where(keys, values)
                    order = custom_order || build_order(keys, descending)
                    limit = build_limit(limit)
                    n1ql_query = "select raw meta().id from `#{bucket_name}` where #{where} order by #{order} #{limit}"
                    result = cluster.query(n1ql_query, Couchbase::Options::Query.new(**options))
                    CouchbaseOrm.logger.debug { "N1QL query: #{n1ql_query} return #{result.rows.to_a.length} rows" }
                    N1qlProxy.new(result)
                end
            end
        end
    end
end<|MERGE_RESOLUTION|>--- conflicted
+++ resolved
@@ -49,14 +49,8 @@
 
                 singleton_class.__send__(:define_method, name) do |key: NO_VALUE, **opts, &result_modifier|
                     opts = options.merge(opts).reverse_merge(scan_consistency: :request_plus)
-<<<<<<< HEAD
-                    values = convert_values(method_opts[:emit_key], opts.delete(:key)) if opts[:key]
+                    values = key == NO_VALUE ? NO_VALUE : convert_values(method_opts[:emit_key], key)
                     current_query = run_query(method_opts[:emit_key], values, query_fn, custom_order: custom_order, **opts.except(:include_docs, :key))
-
-=======
-                    values = key == NO_VALUE ? NO_VALUE : convert_values(method_opts[:emit_key], key)
-                    current_query = run_query(method_opts[:emit_key], values, query_fn, **opts.except(:include_docs, :key))
->>>>>>> 2907b63e
                     if result_modifier
                         opts[:include_docs] = true
                         current_query.results &result_modifier
@@ -116,7 +110,7 @@
             end
 
             def build_match(key, value)
-                case 
+                case
                 when value.nil?
                     "ISNULL(#{key})"
                 when value.is_a?(Array)
@@ -128,7 +122,7 @@
 
             def build_where(keys, values)
                 where = values == NO_VALUE ? '' : keys.zip(Array.wrap(values))
-                            .reject { |key, value| key.nil? && value.nil? }  
+                            .reject { |key, value| key.nil? && value.nil? }
                             .map { |key, value| build_match(key, value) }
                             .join(" AND ")
                 "type=\"#{design_document}\" #{"AND " + where unless where.blank?}"
