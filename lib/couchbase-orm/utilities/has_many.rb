--- conflicted
+++ resolved
@@ -93,13 +93,9 @@
         def build_index_n1ql(klass, remote_class, remote_method, through_key, foreign_key)
             if remote_class
                 klass.class_eval do
-<<<<<<< HEAD
-                    n1ql remote_method, select: "raw #{through_key}"
-=======
                   n1ql remote_method, query_fn: proc { |bucket, values, options|
                     cluster.query("SELECT raw #{through_key} FROM `#{bucket.name}` where type = \"#{design_document}\" and #{foreign_key} = #{values[0]}", options)
                   }
->>>>>>> b40a02cb
                 end
             else
                 klass.class_eval do
