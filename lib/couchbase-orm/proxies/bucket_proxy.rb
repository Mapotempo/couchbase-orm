# frozen_string_literal: true, encoding: ASCII-8BIT

require 'couchbase-orm/proxies/n1ql_proxy'

module CouchbaseOrm
    class BucketProxy
        def initialize(proxyfied)
            @proxyfied = proxyfied

            self.class.define_method(:name) do
                @proxyfied.bucket
            end

            self.class.define_method(:n1ql) do
                N1qlProxy.new(@proxyfied.n1ql)
            end

            self.class.define_method(:view) do |design, view, **opts, &block|
                @results = nil if @current_query != "#{design}_#{view}"
                @current_query = "#{design}_#{view}"
                return @results if @results

                CouchbaseOrm.logger.debug "View - #{design} #{view}"
                @results = ResultsProxy.new(@proxyfied.send(:view, design, view, **opts, &block))
            end

            proxyfied.public_methods.each do |method|
                next if self.public_methods.include?(method)
<<<<<<< HEAD

                self.class.define_method(method) do |*params, **options, &block|
                    @proxyfied.send(method, *params, **options, &block)
=======
                if RUBY_VERSION.to_i >= 3
                    self.class.define_method(method) do |*params, **options, &block|
                        @proxyfied.send(method, *params, **options, &block)
                    end
                else
                    self.class.define_method(method) do |*params,  &block|
                        @proxyfied.send(method, *params, &block)
                    end
>>>>>>> b9cc9135
                end
            end
        end
    end
end<|MERGE_RESOLUTION|>--- conflicted
+++ resolved
@@ -26,11 +26,6 @@
 
             proxyfied.public_methods.each do |method|
                 next if self.public_methods.include?(method)
-<<<<<<< HEAD
-
-                self.class.define_method(method) do |*params, **options, &block|
-                    @proxyfied.send(method, *params, **options, &block)
-=======
                 if RUBY_VERSION.to_i >= 3
                     self.class.define_method(method) do |*params, **options, &block|
                         @proxyfied.send(method, *params, **options, &block)
@@ -39,7 +34,6 @@
                     self.class.define_method(method) do |*params,  &block|
                         @proxyfied.send(method, *params, &block)
                     end
->>>>>>> b9cc9135
                 end
             end
         end
