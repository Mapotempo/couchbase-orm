# frozen_string_literal: true, encoding: ASCII-8BIT

require File.expand_path("../support", __FILE__)

class BaseTest < CouchbaseOrm::Base
  attribute :name, :string
  attribute :job, :string
end

class CompareTest < CouchbaseOrm::Base
  attribute :age, :integer
end

class TimestampTest < CouchbaseOrm::Base
<<<<<<< HEAD
  attribute :created_at, :datetime, precision: 6
  attribute :deleted_at, :datetime, precision: 6
=======
    attribute :created_at, :datetime, precision: 6
    attribute :updated_at, :datetime, precision: 6
>>>>>>> 360bd1d3
end

class BaseTestWithIgnoredProperties < CouchbaseOrm::Base
  self.ignored_properties += [:deprecated_property]
  attribute :name, :string
  attribute :job, :string
end

class DocInvalidOnUpdate < CouchbaseOrm::Base
    attribute :title
    validate :foo, on: :update

    def foo
      errors.add(:title, 'should not be updated')
    end
  end

describe CouchbaseOrm::Base do
<<<<<<< HEAD
  it "should be comparable to other objects" do
    base = BaseTest.create!(name: 'joe')
    base2 = BaseTest.create!(name: 'joe')
    base3 = BaseTest.create!(ActiveSupport::HashWithIndifferentAccess.new(name: 'joe'))

    expect(base).to eq(base)
    expect(base).to be(base)
    expect(base).not_to eq(base2)

    same_base = BaseTest.find(base.id)
    expect(base).to eq(same_base)
    expect(base).not_to be(same_base)
    expect(base2).not_to eq(same_base)

    base.delete
    base2.delete
    base3.delete
  end

  it "should be inspectable" do
    base = BaseTest.create!(name: 'joe')
    expect(base.inspect).to eq("#<BaseTest id: \"#{base.id}\", name: \"joe\", job: nil>")
  end

  it "should load database responses" do
    base = BaseTest.create!(name: 'joe')
    resp = BaseTest.bucket.default_collection.get(base.id)

    base_loaded = BaseTest.new(resp, id: base.id)

    expect(base_loaded.id).to eq(base.id)
    expect(base_loaded).to eq(base)
    expect(base_loaded).not_to be(base)

    base.destroy
  end

  it "should not load objects if there is a type mismatch" do
    base = BaseTest.create!(name: 'joe')

    expect { CompareTest.find_by_id(base.id) }.to raise_error(CouchbaseOrm::Error::TypeMismatchError)

    base.destroy
  end

  it "raises ActiveModel::UnknownAttributeError on loading objects with unexpected properties" do
    too_much_properties_doc = {
      type: BaseTest.design_document,
      name: 'Pierre',
      job: 'dev',
      age: '42'
    }
    BaseTest.bucket.default_collection.upsert 'doc_1', too_much_properties_doc

    expect { BaseTest.find_by_id('doc_1') }.to raise_error(ActiveModel::UnknownAttributeError)

    BaseTest.bucket.default_collection.remove 'doc_1'
  end

  it "loads objects even if there is a missing property in doc" do
    missing_properties_doc = {
      type: BaseTest.design_document,
      name: 'Pierre'
    }
    BaseTest.bucket.default_collection.upsert 'doc_1', missing_properties_doc
    base = BaseTest.find('doc_1')

    expect(base.name).to eq('Pierre')
    expect(base.job).to be_nil
    base.destroy
  end

  it "should support serialisation" do
    base = BaseTest.create!(name: 'joe')

    base_id = base.id
    expect(base.to_json).to eq({ id: base_id, name: 'joe', job: nil }.to_json)
    expect(base.to_json(only: :name)).to eq({ name: 'joe' }.to_json)

    base.destroy
  end

  it "should support dirty attributes" do
    begin
      base = BaseTest.new
      expect(base.changes.empty?).to be(true)
      expect(base.previous_changes.empty?).to be(true)

      base.name = 'change'
      expect(base.changes.empty?).to be(false)

      # Attributes are set by key
      base = BaseTest.new
      base[:name] = 'bob'
      expect(base.changes.empty?).to be(false)

      # Attributes are set by initializer from hash
      base = BaseTest.new({ name: 'bob' })
      expect(base.changes.empty?).to be(false)
      expect(base.previous_changes.empty?).to be(true)

      # A saved model should have no changes
      base = BaseTest.create!(name: 'joe')
      expect(base.changes.empty?).to be(true)
      expect(base.previous_changes.empty?).to be(true)

      # Attributes are copied from the existing model
      base = BaseTest.new(base)
      expect(base.changes.empty?).to be(false)
      expect(base.previous_changes.empty?).to be(true)
=======

    it 'should have clean model after find' do
        base = BaseTest.create!(name: 'joe')
        base = BaseTest.find base.id
        expect(base.changed?).to be false
    end

    it 'stores not stringified changes' do
        compare = CompareTest.create!
        compare.age = '42'
        compare.save!
        expect(compare.saved_change_to_age).to eq [nil, 42]
    end

    it 'should update changed_attributes after update' do
        base = BaseTest.create!(name: 'joe')
        base = BaseTest.find base.id
        base.name = 'toto'
        base.save!
        expect(base.saved_change_to_name?).to be true
        expect(base.saved_change_to_name).to eq ["joe", "toto"]
    end
    it "should be comparable to other objects" do
        base = BaseTest.create!(name: 'joe')
        base2 = BaseTest.create!(name: 'joe')
        base3 = BaseTest.create!(ActiveSupport::HashWithIndifferentAccess.new(name: 'joe'))

        expect(base).to eq(base)
        expect(base).to be(base)
        expect(base).not_to eq(base2)

        same_base = BaseTest.find(base.id)
        expect(base).to eq(same_base)
        expect(base).not_to be(same_base)
        expect(base2).not_to eq(same_base)

        base.delete
        base2.delete
        base3.delete
    end

    it "should be inspectable" do
        base = BaseTest.create!(name: 'joe')
        expect(base.inspect).to eq("#<BaseTest id: \"#{base.id}\", name: \"joe\", job: nil>")
    end

    it "should load database responses" do
        base = BaseTest.create!(name: 'joe')
        resp = BaseTest.bucket.default_collection.get(base.id)

        base_loaded = BaseTest.new(resp, id: base.id)

        expect(base_loaded.id).to eq(base.id)
        expect(base_loaded).to eq(base)
        expect(base_loaded).not_to be(base)

        base.destroy
    end

    it "should not load objects if there is a type mismatch" do
        base = BaseTest.create!(name: 'joe')

        expect { CompareTest.find_by_id(base.id) }.to raise_error(CouchbaseOrm::Error::TypeMismatchError)

        base.destroy
    end

    it "raises ActiveModel::UnknownAttributeError on loading objects with unexpected properties" do
        too_much_properties_doc = {
            type: BaseTest.design_document,
            name: 'Pierre',
            job: 'dev',
            age: '42'
        }
        BaseTest.bucket.default_collection.upsert 'doc_1', too_much_properties_doc

        expect { BaseTest.find_by_id('doc_1') }.to raise_error(ActiveModel::UnknownAttributeError)

        BaseTest.bucket.default_collection.remove 'doc_1'
    end

    it "loads objects even if there is a missing property in doc" do
        missing_properties_doc = {
            type: BaseTest.design_document,
            name: 'Pierre'
        }
        BaseTest.bucket.default_collection.upsert 'doc_1', missing_properties_doc
        base = BaseTest.find('doc_1')

        expect(base.name).to eq('Pierre')
        expect(base.job).to be_nil
        base.destroy
    end

    it "should support serialisation" do
        base = BaseTest.create!(name: 'joe')

        base_id = base.id
        expect(base.to_json).to eq({ id: base_id, name: 'joe', job: nil }.to_json)
        expect(base.to_json(only: :name)).to eq({ name: 'joe' }.to_json)

        base.destroy
    end

    it "should support dirty attributes" do
        begin
            base = BaseTest.new
            expect(base.changes.empty?).to be(true)
            expect(base.previous_changes.empty?).to be(true)

            base.name = 'change'
            expect(base.changes.empty?).to be(false)

            # Attributes are set by key
            base = BaseTest.new
            base[:name] = 'bob'
            expect(base.changes.empty?).to be(false)

            # Attributes are set by initializer from hash
            base = BaseTest.new({ name: 'bob' })
            expect(base.changes.empty?).to be(false)
            expect(base.previous_changes.empty?).to be(true)

            # A saved model should have no changes
            base = BaseTest.create!(name: 'joe')
            expect(base.changes.empty?).to be(true)
            expect(base.previous_changes.empty?).to be(true)

            # Attributes are copied from the existing model
            base = BaseTest.new(base)
            expect(base.changes.empty?).to be(false)
            expect(base.previous_changes.empty?).to be(true)
        ensure
            base.destroy if base.persisted?
        end
    end

    it "should try to load a model with nothing but an ID" do
        begin
            base = BaseTest.create!(name: 'joe')
            obj = CouchbaseOrm.try_load(base.id)
            expect(obj).to eq(base)
        ensure
            base.destroy
        end
    end

    it "should be able to create model with a custom ID" do
        begin
            base = BaseTest.create!(id: 'custom_id', name: 'joe')
            expect(base.id).to eq('custom_id')

            base = BaseTest.find('custom_id')
            expect(base.id).to eq('custom_id')
        ensure
            base&.destroy
        end
    end


    it "should try to load a model with nothing but single-multiple ID" do
        begin
            bases = [BaseTest.create!(name: 'joe')]
            objs = CouchbaseOrm.try_load(bases.map(&:id))
            expect(objs).to match_array(bases)
        ensure
            bases.each(&:destroy)
        end
    end

    it "should try to load a model with nothing but multiple ID" do
        begin
            bases = [BaseTest.create!(name: 'joe'), CompareTest.create!(age: 12)]
            objs = CouchbaseOrm.try_load(bases.map(&:id))
            expect(objs).to match_array(bases)
        ensure
            bases.each(&:destroy)
        end
    end

    it "should set the attribute on creation" do
        base = BaseTest.create!(name: 'joe')
        expect(base.name).to eq('joe')
>>>>>>> 360bd1d3
    ensure
      base.destroy if base.persisted?
    end
  end

  it "should try to load a model with nothing but an ID" do
    begin
      base = BaseTest.create!(name: 'joe')
      obj = CouchbaseOrm.try_load(base.id)
      expect(obj).to eq(base)
    ensure
<<<<<<< HEAD
      base.destroy
    end
  end

  it "should be able to create model with a custom ID" do
    begin
      base = BaseTest.create!(id: 'custom_id', name: 'joe')
      expect(base.id).to eq('custom_id')
=======
        base.destroy
    end

    it "cannot change the id of a loaded object" do
        base = BaseTest.create!(name: 'joe')
        expect(base.id).to_not be_nil
        expect{base.id = "foo"}.to raise_error(RuntimeError, 'ID cannot be changed')
    end

    it "should generate a timestamp on creation" do
        base = TimestampTest.create!
        expect(base.created_at).to be_a(Time)
    end
>>>>>>> 360bd1d3

      base = BaseTest.find('custom_id')
      expect(base.id).to eq('custom_id')
    ensure
      base&.destroy
    end
  end

  it "should try to load a model with nothing but single-multiple ID" do
    begin
      bases = [BaseTest.create!(name: 'joe')]
      objs = CouchbaseOrm.try_load(bases.map(&:id))
      expect(objs).to match_array(bases)
    ensure
      bases.each(&:destroy)
    end
  end

  it "should try to load a model with nothing but multiple ID" do
    begin
      bases = [BaseTest.create!(name: 'joe'), CompareTest.create!(age: 12)]
      objs = CouchbaseOrm.try_load(bases.map(&:id))
      expect(objs).to match_array(bases)
    ensure
      bases.each(&:destroy)
    end
  end

  it "should set the attribute on creation" do
    base = BaseTest.create!(name: 'joe')
    expect(base.name).to eq('joe')
  ensure
    base.destroy
  end

  it "should support getting the attribute by key" do
    base = BaseTest.create!(name: 'joe')
    expect(base[:name]).to eq('joe')
  ensure
    base.destroy
  end

  it "cannot change the id of a loaded object" do
    base = BaseTest.create!(name: 'joe')
    expect(base.id).to_not be_nil
    expect { base.id = "foo" }.to raise_error(RuntimeError, 'ID cannot be changed')
  end

  if ActiveModel::VERSION::MAJOR >= 6
    it "should have timestamp attributes for create in model" do
      expect(TimestampTest.timestamp_attributes_for_create_in_model).to eq(["created_at"])
    end
  end

  it "should generate a timestamp on creation" do
    base = TimestampTest.create!
    expect(base.created_at).to be_a(Time)
  end

  it "should find multiple ids at same time" do
    base1 = BaseTest.create!(name: 'joe1')
    base2 = BaseTest.create!(name: 'joe2')
    base3 = BaseTest.create!(name: 'joe3')
    expect(BaseTest.find([base1.id, base2.id, base3.id])).to eq([base1, base2, base3])
  end

  it "should find multiple ids at same time with a not found id with exception" do
    base1 = BaseTest.create!(name: 'joe1')
    base2 = BaseTest.create!(name: 'joe2')
    base3 = BaseTest.create!(name: 'joe3')
    expect { BaseTest.find([base1.id, 't', base3.id]) }.to raise_error(Couchbase::Error::DocumentNotFound)
  end

  it "should find multiple ids at same time with a not found id without exception" do
    base1 = BaseTest.create!(name: 'joe1')
    base2 = BaseTest.create!(name: 'joe2')
    base3 = BaseTest.create!(name: 'joe3')
    expect(BaseTest.find([base1.id, 't', 't', base2.id, base3.id], quiet: true)).to eq([base1, base2, base3])
  end

  describe BaseTest do
    it_behaves_like "ActiveModel"
  end

  describe CompareTest do
    it_behaves_like "ActiveModel"
  end

  it 'does not expose callbacks for nested that wont never be called' do
    expect {
      class InvalidNested < CouchbaseOrm::NestedDocument
        before_save { p "this should raise on loading class" }
      end

    }.to raise_error NoMethodError
  end

  describe '.ignored_properties' do

    it 'returns an array of ignored properties' do
      expect(BaseTestWithIgnoredProperties.ignored_properties).to eq(['deprecated_property'])
    end

<<<<<<< HEAD
    context 'given a document with ignored properties' do
      let(:doc_id) { 'doc_1' }
      let(:document_properties) do
        {
          'type' => BaseTestWithIgnoredProperties.design_document,
          'name' => 'Pierre',
          'job' => 'dev',
          'deprecated_property' => 'depracted that could be removed on next save'
        }
      end
      let(:loaded_model) { BaseTestWithIgnoredProperties.find(doc_id) }

      before { BaseTestWithIgnoredProperties.bucket.default_collection.upsert doc_id, document_properties }
      after { BaseTestWithIgnoredProperties.bucket.default_collection.remove doc_id }

      it 'ignores the ignored properties on load from db (and dont raise)' do
        expect(loaded_model.attributes.keys).not_to include('deprecated_property')
        expect(loaded_model.name).to eq('Pierre')
        expect(BaseTestWithIgnoredProperties.bucket.default_collection.get(doc_id).content).to include(document_properties)
      end

      it 'delete the ignored properties on save' do
        base = BaseTestWithIgnoredProperties.find(doc_id)
        expect { loaded_model.save }.to change { BaseTestWithIgnoredProperties.bucket.default_collection.get(doc_id).content.keys.sort }.
          from(%w[deprecated_property job name type]).
          to(%w[job name type])
      end

      it 'does not raise for reload' do
        expect { loaded_model.reload }.not_to raise_error
      end
=======
    it 'should unassign attributes on validation error' do
        doc = DocInvalidOnUpdate.new(title: 'Test')
        doc.save
        expect(doc.title).to eq('Test')
        expect { doc.update!(title: 'changed wich assignation should not stay after raise') }.to raise_error(CouchbaseOrm::Error::RecordInvalid)
        expect(doc.title_was).to eq('Test') # raising in master with "changed wich assignation should not stay after raise"
        expect(doc.title).not_to eq(doc.title_was)
        expect(doc.title).to eq('changed wich assignation should not stay after raise')
    end

    describe '.ignored_properties' do


        it 'returns an array of ignored properties' do
            expect(BaseTestWithIgnoredProperties.ignored_properties).to eq(['deprecated_property'])
        end

        context 'given a document with ignored properties' do
            let(:doc_id) { 'doc_1' }
            let(:document_properties) do
                {
                    'type' => BaseTestWithIgnoredProperties.design_document,
                    'name' => 'Pierre',
                    'job' => 'dev',
                    'deprecated_property' => 'depracted that could be removed on next save'
                }
            end
            let(:loaded_model) { BaseTestWithIgnoredProperties.find(doc_id) }

            before { BaseTestWithIgnoredProperties.bucket.default_collection.upsert doc_id, document_properties }
            after { BaseTestWithIgnoredProperties.bucket.default_collection.remove doc_id }

            it 'ignores the ignored properties on load from db (and dont raise)' do
                expect(loaded_model.attributes.keys).not_to include('deprecated_property')
                expect(loaded_model.name).to eq('Pierre')
                expect(BaseTestWithIgnoredProperties.bucket.default_collection.get(doc_id).content).to include(document_properties)
            end

            it 'delete the ignored properties on save' do
                loaded_model.name = 'Updated Name'
                expect{ loaded_model.save }.to change { BaseTestWithIgnoredProperties.bucket.default_collection.get(doc_id).content.keys.sort }.
                    from(%w[deprecated_property job name type]).
                    to(%w[job name type])
            end

            it 'does not raise for reload' do
                expect{ loaded_model.reload }.not_to raise_error
            end
        end
>>>>>>> 360bd1d3
    end
  end
end<|MERGE_RESOLUTION|>--- conflicted
+++ resolved
@@ -12,13 +12,8 @@
 end
 
 class TimestampTest < CouchbaseOrm::Base
-<<<<<<< HEAD
   attribute :created_at, :datetime, precision: 6
-  attribute :deleted_at, :datetime, precision: 6
-=======
-    attribute :created_at, :datetime, precision: 6
-    attribute :updated_at, :datetime, precision: 6
->>>>>>> 360bd1d3
+  attribute :updated_at, :datetime, precision: 6
 end
 
 class BaseTestWithIgnoredProperties < CouchbaseOrm::Base
@@ -37,24 +32,45 @@
   end
 
 describe CouchbaseOrm::Base do
-<<<<<<< HEAD
+
+  it 'should have clean model after find' do
+      base = BaseTest.create!(name: 'joe')
+      base = BaseTest.find base.id
+      expect(base.changed?).to be false
+  end
+
+  it 'stores not stringified changes' do
+      compare = CompareTest.create!
+      compare.age = '42'
+      compare.save!
+      expect(compare.saved_change_to_age).to eq [nil, 42]
+  end
+
+  it 'should update changed_attributes after update' do
+      base = BaseTest.create!(name: 'joe')
+      base = BaseTest.find base.id
+      base.name = 'toto'
+      base.save!
+      expect(base.saved_change_to_name?).to be true
+      expect(base.saved_change_to_name).to eq ["joe", "toto"]
+  end
   it "should be comparable to other objects" do
-    base = BaseTest.create!(name: 'joe')
-    base2 = BaseTest.create!(name: 'joe')
-    base3 = BaseTest.create!(ActiveSupport::HashWithIndifferentAccess.new(name: 'joe'))
-
-    expect(base).to eq(base)
-    expect(base).to be(base)
-    expect(base).not_to eq(base2)
-
-    same_base = BaseTest.find(base.id)
-    expect(base).to eq(same_base)
-    expect(base).not_to be(same_base)
-    expect(base2).not_to eq(same_base)
-
-    base.delete
-    base2.delete
-    base3.delete
+      base = BaseTest.create!(name: 'joe')
+      base2 = BaseTest.create!(name: 'joe')
+      base3 = BaseTest.create!(ActiveSupport::HashWithIndifferentAccess.new(name: 'joe'))
+
+      expect(base).to eq(base)
+      expect(base).to be(base)
+      expect(base).not_to eq(base2)
+
+      same_base = BaseTest.find(base.id)
+      expect(base).to eq(same_base)
+      expect(base).not_to be(same_base)
+      expect(base2).not_to eq(same_base)
+
+      base.delete
+      base2.delete
+      base3.delete
   end
 
   it "should be inspectable" do
@@ -148,191 +164,6 @@
       base = BaseTest.new(base)
       expect(base.changes.empty?).to be(false)
       expect(base.previous_changes.empty?).to be(true)
-=======
-
-    it 'should have clean model after find' do
-        base = BaseTest.create!(name: 'joe')
-        base = BaseTest.find base.id
-        expect(base.changed?).to be false
-    end
-
-    it 'stores not stringified changes' do
-        compare = CompareTest.create!
-        compare.age = '42'
-        compare.save!
-        expect(compare.saved_change_to_age).to eq [nil, 42]
-    end
-
-    it 'should update changed_attributes after update' do
-        base = BaseTest.create!(name: 'joe')
-        base = BaseTest.find base.id
-        base.name = 'toto'
-        base.save!
-        expect(base.saved_change_to_name?).to be true
-        expect(base.saved_change_to_name).to eq ["joe", "toto"]
-    end
-    it "should be comparable to other objects" do
-        base = BaseTest.create!(name: 'joe')
-        base2 = BaseTest.create!(name: 'joe')
-        base3 = BaseTest.create!(ActiveSupport::HashWithIndifferentAccess.new(name: 'joe'))
-
-        expect(base).to eq(base)
-        expect(base).to be(base)
-        expect(base).not_to eq(base2)
-
-        same_base = BaseTest.find(base.id)
-        expect(base).to eq(same_base)
-        expect(base).not_to be(same_base)
-        expect(base2).not_to eq(same_base)
-
-        base.delete
-        base2.delete
-        base3.delete
-    end
-
-    it "should be inspectable" do
-        base = BaseTest.create!(name: 'joe')
-        expect(base.inspect).to eq("#<BaseTest id: \"#{base.id}\", name: \"joe\", job: nil>")
-    end
-
-    it "should load database responses" do
-        base = BaseTest.create!(name: 'joe')
-        resp = BaseTest.bucket.default_collection.get(base.id)
-
-        base_loaded = BaseTest.new(resp, id: base.id)
-
-        expect(base_loaded.id).to eq(base.id)
-        expect(base_loaded).to eq(base)
-        expect(base_loaded).not_to be(base)
-
-        base.destroy
-    end
-
-    it "should not load objects if there is a type mismatch" do
-        base = BaseTest.create!(name: 'joe')
-
-        expect { CompareTest.find_by_id(base.id) }.to raise_error(CouchbaseOrm::Error::TypeMismatchError)
-
-        base.destroy
-    end
-
-    it "raises ActiveModel::UnknownAttributeError on loading objects with unexpected properties" do
-        too_much_properties_doc = {
-            type: BaseTest.design_document,
-            name: 'Pierre',
-            job: 'dev',
-            age: '42'
-        }
-        BaseTest.bucket.default_collection.upsert 'doc_1', too_much_properties_doc
-
-        expect { BaseTest.find_by_id('doc_1') }.to raise_error(ActiveModel::UnknownAttributeError)
-
-        BaseTest.bucket.default_collection.remove 'doc_1'
-    end
-
-    it "loads objects even if there is a missing property in doc" do
-        missing_properties_doc = {
-            type: BaseTest.design_document,
-            name: 'Pierre'
-        }
-        BaseTest.bucket.default_collection.upsert 'doc_1', missing_properties_doc
-        base = BaseTest.find('doc_1')
-
-        expect(base.name).to eq('Pierre')
-        expect(base.job).to be_nil
-        base.destroy
-    end
-
-    it "should support serialisation" do
-        base = BaseTest.create!(name: 'joe')
-
-        base_id = base.id
-        expect(base.to_json).to eq({ id: base_id, name: 'joe', job: nil }.to_json)
-        expect(base.to_json(only: :name)).to eq({ name: 'joe' }.to_json)
-
-        base.destroy
-    end
-
-    it "should support dirty attributes" do
-        begin
-            base = BaseTest.new
-            expect(base.changes.empty?).to be(true)
-            expect(base.previous_changes.empty?).to be(true)
-
-            base.name = 'change'
-            expect(base.changes.empty?).to be(false)
-
-            # Attributes are set by key
-            base = BaseTest.new
-            base[:name] = 'bob'
-            expect(base.changes.empty?).to be(false)
-
-            # Attributes are set by initializer from hash
-            base = BaseTest.new({ name: 'bob' })
-            expect(base.changes.empty?).to be(false)
-            expect(base.previous_changes.empty?).to be(true)
-
-            # A saved model should have no changes
-            base = BaseTest.create!(name: 'joe')
-            expect(base.changes.empty?).to be(true)
-            expect(base.previous_changes.empty?).to be(true)
-
-            # Attributes are copied from the existing model
-            base = BaseTest.new(base)
-            expect(base.changes.empty?).to be(false)
-            expect(base.previous_changes.empty?).to be(true)
-        ensure
-            base.destroy if base.persisted?
-        end
-    end
-
-    it "should try to load a model with nothing but an ID" do
-        begin
-            base = BaseTest.create!(name: 'joe')
-            obj = CouchbaseOrm.try_load(base.id)
-            expect(obj).to eq(base)
-        ensure
-            base.destroy
-        end
-    end
-
-    it "should be able to create model with a custom ID" do
-        begin
-            base = BaseTest.create!(id: 'custom_id', name: 'joe')
-            expect(base.id).to eq('custom_id')
-
-            base = BaseTest.find('custom_id')
-            expect(base.id).to eq('custom_id')
-        ensure
-            base&.destroy
-        end
-    end
-
-
-    it "should try to load a model with nothing but single-multiple ID" do
-        begin
-            bases = [BaseTest.create!(name: 'joe')]
-            objs = CouchbaseOrm.try_load(bases.map(&:id))
-            expect(objs).to match_array(bases)
-        ensure
-            bases.each(&:destroy)
-        end
-    end
-
-    it "should try to load a model with nothing but multiple ID" do
-        begin
-            bases = [BaseTest.create!(name: 'joe'), CompareTest.create!(age: 12)]
-            objs = CouchbaseOrm.try_load(bases.map(&:id))
-            expect(objs).to match_array(bases)
-        ensure
-            bases.each(&:destroy)
-        end
-    end
-
-    it "should set the attribute on creation" do
-        base = BaseTest.create!(name: 'joe')
-        expect(base.name).to eq('joe')
->>>>>>> 360bd1d3
     ensure
       base.destroy if base.persisted?
     end
@@ -344,7 +175,6 @@
       obj = CouchbaseOrm.try_load(base.id)
       expect(obj).to eq(base)
     ensure
-<<<<<<< HEAD
       base.destroy
     end
   end
@@ -353,21 +183,6 @@
     begin
       base = BaseTest.create!(id: 'custom_id', name: 'joe')
       expect(base.id).to eq('custom_id')
-=======
-        base.destroy
-    end
-
-    it "cannot change the id of a loaded object" do
-        base = BaseTest.create!(name: 'joe')
-        expect(base.id).to_not be_nil
-        expect{base.id = "foo"}.to raise_error(RuntimeError, 'ID cannot be changed')
-    end
-
-    it "should generate a timestamp on creation" do
-        base = TimestampTest.create!
-        expect(base.created_at).to be_a(Time)
-    end
->>>>>>> 360bd1d3
 
       base = BaseTest.find('custom_id')
       expect(base.id).to eq('custom_id')
@@ -471,39 +286,55 @@
       expect(BaseTestWithIgnoredProperties.ignored_properties).to eq(['deprecated_property'])
     end
 
-<<<<<<< HEAD
-    context 'given a document with ignored properties' do
-      let(:doc_id) { 'doc_1' }
-      let(:document_properties) do
-        {
-          'type' => BaseTestWithIgnoredProperties.design_document,
-          'name' => 'Pierre',
-          'job' => 'dev',
-          'deprecated_property' => 'depracted that could be removed on next save'
-        }
-      end
-      let(:loaded_model) { BaseTestWithIgnoredProperties.find(doc_id) }
-
-      before { BaseTestWithIgnoredProperties.bucket.default_collection.upsert doc_id, document_properties }
-      after { BaseTestWithIgnoredProperties.bucket.default_collection.remove doc_id }
-
-      it 'ignores the ignored properties on load from db (and dont raise)' do
-        expect(loaded_model.attributes.keys).not_to include('deprecated_property')
-        expect(loaded_model.name).to eq('Pierre')
-        expect(BaseTestWithIgnoredProperties.bucket.default_collection.get(doc_id).content).to include(document_properties)
-      end
-
-      it 'delete the ignored properties on save' do
-        base = BaseTestWithIgnoredProperties.find(doc_id)
-        expect { loaded_model.save }.to change { BaseTestWithIgnoredProperties.bucket.default_collection.get(doc_id).content.keys.sort }.
-          from(%w[deprecated_property job name type]).
-          to(%w[job name type])
-      end
-
-      it 'does not raise for reload' do
-        expect { loaded_model.reload }.not_to raise_error
-      end
-=======
+    it "cannot change the id of a loaded object" do
+        base = BaseTest.create!(name: 'joe')
+        expect(base.id).to_not be_nil
+        expect{base.id = "foo"}.to raise_error(RuntimeError, 'ID cannot be changed')
+    end
+
+    it "should generate a timestamp on creation" do
+        base = TimestampTest.create!
+        expect(base.created_at).to be_a(Time)
+    end
+
+    it "should find multiple ids at same time" do
+        base1 = BaseTest.create!(name: 'joe1')
+        base2 = BaseTest.create!(name: 'joe2')
+        base3 = BaseTest.create!(name: 'joe3')
+        expect(BaseTest.find([base1.id, base2.id, base3.id])).to eq([base1, base2, base3])
+    end
+
+    it "should find multiple ids at same time with a not found id with exception" do
+        base1 = BaseTest.create!(name: 'joe1')
+        base2 = BaseTest.create!(name: 'joe2')
+        base3 = BaseTest.create!(name: 'joe3')
+        expect { BaseTest.find([base1.id, 't', base3.id]) }.to raise_error(Couchbase::Error::DocumentNotFound)
+    end
+
+    it "should find multiple ids at same time with a not found id without exception" do
+        base1 = BaseTest.create!(name: 'joe1')
+        base2 = BaseTest.create!(name: 'joe2')
+        base3 = BaseTest.create!(name: 'joe3')
+        expect(BaseTest.find([base1.id, 't', 't', base2.id, base3.id], quiet: true)).to eq([base1, base2, base3])
+    end
+
+    describe BaseTest do
+        it_behaves_like "ActiveModel"
+    end
+
+    describe CompareTest do
+        it_behaves_like "ActiveModel"
+    end
+
+    it 'does not expose callbacks for nested that wont never be called' do
+        expect{
+            class InvalidNested < CouchbaseOrm::NestedDocument
+                before_save {p "this should raise on loading class"}
+            end
+
+        }.to raise_error NoMethodError
+    end
+
     it 'should unassign attributes on validation error' do
         doc = DocInvalidOnUpdate.new(title: 'Test')
         doc.save
@@ -553,7 +384,6 @@
                 expect{ loaded_model.reload }.not_to raise_error
             end
         end
->>>>>>> 360bd1d3
     end
   end
 end