--- conflicted
+++ resolved
@@ -3,8 +3,8 @@
 require File.expand_path("../support", __FILE__)
 
 class BaseTest < CouchbaseOrm::Base
-<<<<<<< HEAD
-  attribute :name, :job
+  attribute :name, :string
+  attribute :job, :string
   attribute(:prescribing_date, type: String, read_fn: proc { |value| encode_date(value) }) # timestamp without time zone,
 
   class << self
@@ -17,26 +17,17 @@
 end
 
 class CompareTest < CouchbaseOrm::Base
-  attribute :age
+  attribute :age, :integer
+end
+
+class TimestampTest < CouchbaseOrm::Base
+    attribute :created_at, :datetime
 end
 
 class TypeNamedTest < CouchbaseOrm::Base
   attribute :count
 end
 
-=======
-    attribute :name, :string
-    attribute :job, :string
-end
-
-class CompareTest < CouchbaseOrm::Base
-    attribute :age, :integer
-end
-
-class TimestampTest < CouchbaseOrm::Base
-    attribute :created_at, :datetime
-end
->>>>>>> 27cdb71b
 
 describe CouchbaseOrm::Base do
   it "should be comparable to other objects" do
@@ -44,18 +35,12 @@
     base.reload
     base.update({ prescribing_date: '2022-07-01' })
 
-<<<<<<< HEAD
   end
-=======
-    it "should be inspectable" do
-        base = BaseTest.create!(name: 'joe')
-        expect(base.inspect).to eq("#<BaseTest id: \"#{base.id}\", name: \"joe\", job: nil>")
-    end
 
-    it "should load database responses" do
-        base = BaseTest.create!(name: 'joe')
-        resp = BaseTest.bucket.default_collection.get(base.id)
->>>>>>> 27cdb71b
+  it "should be inspectable" do
+    base = BaseTest.create!(name: 'joe')
+    expect(base.inspect).to eq("#<BaseTest id: \"#{base.id}\", name: \"joe\", job: nil>")
+  end
 
   it "should load database responses" do
     base = BaseTest.create!(name: 'joe')
@@ -78,56 +63,15 @@
     base.destroy
   end
 
-<<<<<<< HEAD
   it "should support serialisation" do
     base = BaseTest.create!(name: 'joe')
-=======
-        base_id = base.id
-        expect(base.to_json).to eq({id: base_id, name: 'joe', job: nil}.to_json)
-        expect(base.to_json(only: :name)).to eq({name: 'joe'}.to_json)
->>>>>>> 27cdb71b
 
     base_id = base.id
-    expect(base.to_json).to eq({ name: 'joe', job: nil, prescribing_date:nil, id: base_id }.to_json)
+    expect(base.to_json).to eq({ id: base_id, name: 'joe', job: nil, prescribing_date:nil }.to_json)
     expect(base.to_json(only: :name)).to eq({ name: 'joe' }.to_json)
 
-<<<<<<< HEAD
     base.destroy
   end
-=======
-    it "should support dirty attributes" do
-        begin
-            base = BaseTest.new
-            expect(base.changes.empty?).to be(true)
-            expect(base.previous_changes.empty?).to be(true)
-
-            base.name = 'change'
-            expect(base.changes.empty?).to be(false)
-
-            # Attributes are set by key
-            base = BaseTest.new
-            base[:name] = 'bob'
-            expect(base.changes.empty?).to be(false)
-
-            # Attributes are set by initializer from hash
-            base = BaseTest.new({name: 'bob'})
-            expect(base.changes.empty?).to be(false)
-            expect(base.previous_changes.empty?).to be(true)
-
-            # A saved model should have no changes
-            base = BaseTest.create!(name: 'joe')
-            expect(base.changes.empty?).to be(true)
-
-            # Attributes are copied from the existing model
-            base = BaseTest.new(base)
-            expect(base.changes.empty?).to be(false)
-            expect(base.previous_changes.empty?).to be(true)
-
-        ensure
-            base.destroy if base.id
-        end
-    end
->>>>>>> 27cdb71b
 
   it "should support dirty attributes" do
     begin
@@ -138,45 +82,20 @@
       base.name = 'change'
       expect(base.changes.empty?).to be(false)
 
+      # Attributes are set by key
+      base = BaseTest.new
+      base[:name] = 'bob'
+      expect(base.changes.empty?).to be(false)
+
+      # Attributes are set by initializer from hash
       base = BaseTest.new({ name: 'bob' })
       expect(base.changes.empty?).to be(false)
       expect(base.previous_changes.empty?).to be(true)
 
-<<<<<<< HEAD
       # A saved model should have no changes
       base = BaseTest.create!(name: 'joe')
       expect(base.changes.empty?).to be(true)
       expect(base.previous_changes.empty?).to be(false)
-=======
-    it "should set the attribute on creation" do
-        base = BaseTest.create!(name: 'joe')
-        expect(base.name).to eq('joe')
-    ensure
-        base.destroy
-    end
-
-    it "should support getting the attribute by key" do
-        base = BaseTest.create!(name: 'joe')
-        expect(base[:name]).to eq('joe')
-    ensure
-        base.destroy
-    end
-
-    if ActiveModel::VERSION::MAJOR >= 6
-        it "should have timestamp attributes for create in model" do
-            expect(TimestampTest.timestamp_attributes_for_create_in_model).to eq(["created_at"])
-        end
-    end
-
-    it "should generate a timestamp on creation" do
-        base = TimestampTest.create!()
-        expect(base.created_at).to be_a(Time)
-    end
-
-    describe BaseTest do
-        it_behaves_like "ActiveModel"
-    end
->>>>>>> 27cdb71b
 
       # Attributes are copied from the existing model
       base = BaseTest.new(base)
@@ -217,6 +136,31 @@
     end
   end
 
+  it "should set the attribute on creation" do
+    base = BaseTest.create!(name: 'joe')
+    expect(base.name).to eq('joe')
+  ensure
+    base.destroy
+  end
+
+  it "should support getting the attribute by key" do
+    base = BaseTest.create!(name: 'joe')
+    expect(base[:name]).to eq('joe')
+  ensure
+    base.destroy
+  end
+
+  if ActiveModel::VERSION::MAJOR >= 6
+    it "should have timestamp attributes for create in model" do
+      expect(TimestampTest.timestamp_attributes_for_create_in_model).to eq(["created_at"])
+    end
+  end
+
+  it "should generate a timestamp on creation" do
+    base = TimestampTest.create!()
+    expect(base.created_at).to be_a(Time)
+  end
+
   describe BaseTest do
     it_behaves_like "ActiveModel"
   end
