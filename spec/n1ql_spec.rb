--- conflicted
+++ resolved
@@ -14,17 +14,14 @@
     n1ql :by_name, emit_key: [:name, :rating]
     n1ql :by_lastname, emit_key: [:lastname]
     n1ql :by_rating, emit_key: :rating
-<<<<<<< HEAD
-    n1ql :by_rating_reverse, emit_key: :rating, custom_order: "name DESC"
-    n1ql :by_rating_without_docs, emit_key: :rating, include_docs: false
-=======
     n1ql :by_custom_rating, query_fn: proc { |bucket, _values, options|
         cluster.query("SELECT raw meta().id FROM `#{bucket.name}` where type = 'n1_ql_test' AND rating IN [1,2] ORDER BY name ASC", options)
     }
     n1ql :by_custom_rating_values, emit_key: [:rating], query_fn: proc { |bucket, values, options|
         cluster.query("SELECT raw meta().id FROM `#{bucket.name}` where type = 'n1_ql_test' AND rating IN #{values[0]} ORDER BY name ASC", options)
     }
->>>>>>> b40a02cb
+    n1ql :by_rating_reverse, emit_key: :rating, custom_order: "name DESC"
+    n1ql :by_rating_without_docs, emit_key: :rating, include_docs: false
 
     # This generates both:
     # view :by_rating, emit_key: :rating    # same as above
